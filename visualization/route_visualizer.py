--- conflicted
+++ resolved
@@ -246,7 +246,6 @@
             for j in range(len(waypoints) - 1):
                 x_coords = [waypoints[j][0], waypoints[j+1][0]]
                 y_coords = [waypoints[j][1], waypoints[j+1][1]]
-<<<<<<< HEAD
                 self.ax.plot(x_coords, y_coords, color=route_color, linewidth=3, alpha=0.9, zorder=5)
 
     def _draw_passage_based_route(self, route: List[str], pos: dict, route_color: str) -> None:
@@ -389,9 +388,6 @@
                 weight='bold',
                 zorder=2
             )
-=======
-                self.ax.plot(x_coords, y_coords, color=route_color, linewidth=6, alpha=0.8, zorder=5)
->>>>>>> 0028be39
 
     def _draw_passages(self) -> None:
         """Draw passage corridors where movement occurs."""
@@ -408,26 +404,8 @@
         min_x, max_x = min(all_x), max(all_x)
         min_y, max_y = min(all_y), max(all_y)
 
-<<<<<<< HEAD
         # Get passage centerlines
         h_passages, v_passages = self._get_passage_centerlines()
-=======
-        # Draw vertical aisle corridors for all 10 aisles
-        # These are the passages between L and R sides
-        aisle_passages = [1, 4, 7, 10, 13, 16, 19, 22, 25, 28]
-        for passage_x in aisle_passages:
-            aisle_rect = mpatches.Rectangle(
-                (passage_x - 0.3, min_y - 0.5),
-                0.6,
-                max_y - min_y + 1.0,
-                linewidth=1,
-                edgecolor='gray',
-                facecolor='lightgray',
-                alpha=0.4,
-                zorder=0
-            )
-            self.ax.add_patch(aisle_rect)
->>>>>>> 0028be39
 
         # Draw vertical passages
         for vp_x in v_passages:
@@ -565,30 +543,10 @@
         # Don't draw edges in base layout (too cluttered)
         # Edges will only be visible in the route path
 
-<<<<<<< HEAD
         # Don't draw labels here - they're already drawn in block bounding boxes
         # Only draw depot label
         depot_labels = {n: n for n in depot_nodes}
         nx.draw_networkx_labels(G, pos, labels=depot_labels, font_size=10, font_weight='bold', ax=self.ax)
-=======
-        # Draw unidirectional edges with single arrow (-->)
-        nx.draw_networkx_edges(
-            G, pos,
-            edgelist=unidirectional_edges,
-            edge_color='gray',
-            style='solid',
-            alpha=0.6,
-            arrows=True,
-            arrowsize=20,
-            arrowstyle='->',  # ← Single arrow head (unidirectional)
-            width=2,
-            connectionstyle='arc3,rad=0.0',
-            ax=self.ax
-        )
-        
-        # Draw labels - smaller to reduce overlap
-        nx.draw_networkx_labels(G, pos, font_size=10, font_weight='normal', ax=self.ax)
->>>>>>> 0028be39
         
         # Draw edge labels (travel times)
         if show_edge_labels:
